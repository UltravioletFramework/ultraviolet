--- conflicted
+++ resolved
@@ -98,7 +98,7 @@
         internal Boolean TreatContentAsLogicalChild
         {
             get { return treatContentAsLogicalChild; }
-        }
+            }
 
         /// <summary>
         /// Gets the control's content presenter.
@@ -111,7 +111,7 @@
 
         /// <inheritdoc/>
         protected internal override void RemoveLogicalChild(UIElement child)
-        {
+                {
             if (TreatContentAsLogicalChild && Content == child)
             {
                 Content = null;
@@ -125,37 +125,19 @@
             if (TreatContentAsLogicalChild && contentElement != null)
             {
                 if (childIndex == 0)
-                {
+        {
                     return contentElement;
-                }
+            }
                 return base.GetLogicalChild(childIndex - 1);
-            }
+        }
             return base.GetLogicalChild(childIndex);
-        }
+            }
 
         /// <inheritdoc/>
         protected internal override UIElement GetVisualChild(Int32 childIndex)
         {
-<<<<<<< HEAD
             return base.GetVisualChild(childIndex);
-=======
-            if (ContentPresenter == null)
-            {
-                if (contentElement != null && RelativeContentRegion.Contains(x, y))
-                {
-                    var contentRelX = x - contentElement.RelativeBounds.X;
-                    var contentRelY = y - contentElement.RelativeBounds.Y;
-
-                    var contentMatch = contentElement.GetElementAtPoint(contentRelX, contentRelY, isHitTest);
-                    if (contentMatch != null)
-                    {
-                        return contentMatch;
-                    }
-                }
-            }
-            return base.GetElementAtPointCore(x, y, isHitTest);
->>>>>>> fa6ff3ed
-        }
+            }
 
         /// <inheritdoc/>
         protected internal override Int32 LogicalChildrenCount
@@ -165,9 +147,9 @@
 
         /// <inheritdoc/>
         protected internal override Int32 VisualChildrenCount
-        {
+            {
             get { return base.VisualChildrenCount; }
-        }
+            }
 
         /// <summary>
         /// Raises the <see cref="HorizontalContentAlignmentChanged"/> event.
@@ -235,7 +217,7 @@
 
             if (control.TreatContentAsLogicalChild)
             {
-                var oldElement = control.contentElement;
+            var oldElement = control.contentElement;
                 if (oldElement != null)
                     oldElement.ChangeLogicalAndVisualParents(null, null);
             }
@@ -244,8 +226,8 @@
 
             if (control.TreatContentAsLogicalChild)
             {
-                var newElement = control.contentElement;
-                if (newElement != null)
+            var newElement = control.contentElement;
+            if (newElement != null)
                     newElement.ChangeLogicalAndVisualParents(control, control.ContentPresenter);
             }
 
